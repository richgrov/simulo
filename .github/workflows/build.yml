--- conflicted
+++ resolved
@@ -1,8 +1,5 @@
 name: Build
-<<<<<<< HEAD
-=======
 # Ignore the pushes from the vulkan-migration branch for now
->>>>>>> 5cbad495
 on:
   push:
     branches-ignore:
