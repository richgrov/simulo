--- conflicted
+++ resolved
@@ -666,7 +666,6 @@
         runtime.view = Mat4.fromColumnMajorPtr(matrix);
     }
 
-<<<<<<< HEAD
     fn wasmWindowWidth(env: *Wasm) i32 {
         const runtime: *Runtime = @alignCast(@fieldParentPtr("wasm", env));
         return runtime.surface.getWidth();
@@ -677,8 +676,6 @@
         return runtime.surface.getHeight();
     }
 
-=======
->>>>>>> d1d26861
     fn wasmCreateMaterial(env: *Wasm, name: [*c]u8, name_len: u32, r: f32, g: f32, b: f32, a: f32) u32 {
         const runtime: *Runtime = @alignCast(@fieldParentPtr("wasm", env));
         const image = if (!runtime.wasm.isNullptr(name)) cond: {
